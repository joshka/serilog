// Copyright 2014 Serilog Contributors
// 
// Licensed under the Apache License, Version 2.0 (the "License");
// you may not use this file except in compliance with the License.
// You may obtain a copy of the License at
// 
//     http://www.apache.org/licenses/LICENSE-2.0
// 
// Unless required by applicable law or agreed to in writing, software
// distributed under the License is distributed on an "AS IS" BASIS,
// WITHOUT WARRANTIES OR CONDITIONS OF ANY KIND, either express or implied.
// See the License for the specific language governing permissions and
// limitations under the License.

using System;
using System.Collections.Generic;
using System.Linq;
using Elasticsearch.Net.Connection;
using Elasticsearch.Net.ConnectionPool;
using Elasticsearch.Net.Serialization;
using Serilog.Events;
using Serilog.Formatting;

namespace Serilog.Sinks.ElasticSearch
{
    /// <summary>
    /// Provides ElasticsearchSink with configurable options
    /// </summary>
    public class ElasticsearchSinkOptions
    {
        ///<summary>
        /// Connection configuration to use for connecting to the cluster.
        /// </summary>
        public Func<ConnectionConfiguration, ConnectionConfiguration> ModifyConnectionSetttings { get; set; }

        ///<summary>
        /// The index name formatter. A string.Format using the DateTimeOffset of the event is run over this string.
        /// defaults to "logstash-{0:yyyy.MM.dd}"
        /// </summary>
        public string IndexFormat { get; set; }

        ///<summary>
        /// The default elasticsearch type name to use for the log events defaults to: logevent
        /// </summary>
        public string TypeName { get; set; }
       
        ///<summary>
        /// The maximum number of events to post in a single batch.
        /// </summary>
        public int? BatchPostingLimit { get; set; }
       
        ///<summary>
        /// The time to wait between checking for event batches.
        /// </summary>
        public TimeSpan? Period { get; set; }
       
        ///<summary>
        /// Supplies culture-specific formatting information, or null.
        /// </summary>
        public IFormatProvider FormatProvider { get; set; }
       
        ///<summary>
        /// Allows you to override the connection used to communicate with elasticsearch
        /// </summary>
        public IConnection Connection { get; set; }
        
        /// <summary>
        /// When true fields will be written at the root of the json document
        /// </summary>
        public bool InlineFields { get; set; }

        /// <summary>
        /// The minimum log event level required in order to write an event to the sink.
        /// </summary>
        public LogEventLevel? MinimumLogEventLevel { get; set; }
       
        ///<summary>
        /// When passing a serializer unknown object will be serialized to object instead of relying on their ToString representation
        /// </summary>
        public IElasticsearchSerializer Serializer { get; set; }
         
        /// <summary>
        /// The connectionpool describing the cluster to write event to
        /// </summary>
        public IConnectionPool ConnectionPool { get; private set; }

        /// <summary>
<<<<<<< HEAD
        /// Function to decide which index to write the LogEvent to
        /// </summary>
        public Func<LogEvent, DateTimeOffset, string> IndexDecider { get; set; }
=======
        /// Optional path to directory that can be used as a log shipping buffer for increasing the reliability of the log forwarding.
        /// </summary>
        public string BufferBaseFilename { get; set; }

        /// <summary>
        /// The maximum size, in bytes, to which the buffer log file for a specific date will be allowed to grow. By default no limit will be applied.
        /// </summary>
        public long? BufferFileSizeLimitBytes { get; set; }

        /// <summary>
        /// The interval between checking the buffer files
        /// </summary>
        public TimeSpan? BufferLogShippingInterval { get; set; }

        /// <summary>
        /// Customizes the formatter used when converting log events into ElasticSearch documents. Please note that the formatter output must be valid JSON :)
        /// </summary>
        public ITextFormatter CustomFormatter { get; set; }
>>>>>>> 35384861

        /// <summary>
        /// Configures the elasticsearch sink
        /// </summary>
        /// <param name="connectionPool">The connectionpool to use to write events to</param>
        public ElasticsearchSinkOptions(IConnectionPool connectionPool)
        {
            ConnectionPool = connectionPool;
        }
        
        /// <summary>
        /// Configures the elasticsearch sink
        /// </summary>
        /// <param name="nodes">The nodes to write to</param>
        public ElasticsearchSinkOptions(IEnumerable<Uri> nodes)
        {
            nodes = nodes != null && nodes.Any(n=>n != null) 
                ? nodes.Where(n=>n != null) 
                : new[] { new Uri("http://localhost:9200") };
            if (nodes.Count() == 1)
                ConnectionPool = new SingleNodeConnectionPool(nodes.First());
            else 
                ConnectionPool = new StaticConnectionPool(nodes);
        }

        /// <summary>
        /// Configures the elasticsearch sink
        /// </summary>
        /// <param name="node">The node to write to</param>
        public ElasticsearchSinkOptions(Uri node) : this(new [] {node}) { }
    }
}<|MERGE_RESOLUTION|>--- conflicted
+++ resolved
@@ -85,11 +85,6 @@
         public IConnectionPool ConnectionPool { get; private set; }
 
         /// <summary>
-<<<<<<< HEAD
-        /// Function to decide which index to write the LogEvent to
-        /// </summary>
-        public Func<LogEvent, DateTimeOffset, string> IndexDecider { get; set; }
-=======
         /// Optional path to directory that can be used as a log shipping buffer for increasing the reliability of the log forwarding.
         /// </summary>
         public string BufferBaseFilename { get; set; }
@@ -108,7 +103,11 @@
         /// Customizes the formatter used when converting log events into ElasticSearch documents. Please note that the formatter output must be valid JSON :)
         /// </summary>
         public ITextFormatter CustomFormatter { get; set; }
->>>>>>> 35384861
+
+        /// <summary>
+        /// Function to decide which index to write the LogEvent to
+        /// </summary>
+        public Func<LogEvent, DateTimeOffset, string> IndexDecider { get; set; }
 
         /// <summary>
         /// Configures the elasticsearch sink
